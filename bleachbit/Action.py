--- conflicted
+++ resolved
@@ -31,12 +31,10 @@
 import logging
 import os
 import re
-<<<<<<< HEAD
 import shlex
 
 
-=======
->>>>>>> 7f23f32e
+
 if 'posix' == os.name:
     from bleachbit import Unix
 
