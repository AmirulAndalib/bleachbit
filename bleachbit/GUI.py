#!/usr/bin/python3
# vim: ts=4:sw=4:expandtab

# BleachBit
# Copyright (C) 2008-2025 Andrew Ziem
# https://www.bleachbit.org
#
# This program is free software: you can redistribute it and/or modify
# it under the terms of the GNU General Public License as published by
# the Free Software Foundation, either version 3 of the License, or
# (at your option) any later version.
#
# This program is distributed in the hope that it will be useful,
# but WITHOUT ANY WARRANTY; without even the implied warranty of
# MERCHANTABILITY or FITNESS FOR A PARTICULAR PURPOSE.  See the
# GNU General Public License for more details.
#
# You should have received a copy of the GNU General Public License
# along with this program.  If not, see <http://www.gnu.org/licenses/>.

"""
GTK graphical user interface
"""


from bleachbit import Cleaner, FileUtilities, GuiBasic
from bleachbit import APP_NAME, appicon_path, portable_mode, windows10_theme_path
from bleachbit.Language import get_text as _
from bleachbit.Options import options

# Now that the configuration is loaded, honor the debug preference there.
from bleachbit.Log import set_root_log_level
set_root_log_level(options.get('debug'))

from bleachbit.GuiPreferences import PreferencesDialog
from bleachbit.Cleaner import backends, register_cleaners
import bleachbit

import glob
import logging
import os
from pathlib import Path
import sys
import threading
import time

app_indicator_found = True

if sys.platform.startswith('linux'):
    try:
        from gi.repository import AyatanaAppIndicator3 as AppIndicator
    except ImportError:
        try:
            from gi.repository import AppIndicator3 as AppIndicator
        except ImportError:
            try:
                from gi.repository import AppIndicator
            except ImportError:
                app_indicator_found = False
from gi.repository import Gtk, Gdk, GObject, GLib, Gio

import gi
gi.require_version('Gtk', '3.0')


if os.name == 'nt':
    from bleachbit import Windows

logger = logging.getLogger(__name__)


def threaded(func):
    """Decoration to create a threaded function"""
    def wrapper(*args):
        thread = threading.Thread(target=func, args=args)
        thread.start()
    return wrapper


def notify_gi(msg):
    """Show a pop-up notification.

    The Windows pygy-aio installer does not include notify, so this is just for Linux.
    """
    try:
        gi.require_version('Notify', '0.7')
    except ValueError as e:
        logger.debug('gi.require_version("Notify", "0.7") failed: %s', e)
        return
    from gi.repository import Notify
    if Notify.init(APP_NAME):
        notify = Notify.Notification.new('BleachBit', msg, 'bleachbit')
        notify.set_hint("desktop-entry", GLib.Variant('s', 'bleachbit'))
        try:
            notify.show()
        except gi.repository.GLib.GError as e:
            logger.debug('Notify.Notification.show() failed: %s', e)
            return
        notify.set_timeout(10000)


def notify_plyer(msg):
    """Show a pop-up notification.

    Linux distributions do not include plyer, so this is just for Windows.
    """
    from bleachbit import bleachbit_exe_path

    # On Windows 10,  PNG does not work.
    __icon_fns = (
        os.path.normpath(os.path.join(bleachbit_exe_path,
                                      'share\\bleachbit.ico')),
        os.path.normpath(os.path.join(bleachbit_exe_path,
                                      'windows\\bleachbit.ico')))

    icon_fn = None
    for __icon_fn in __icon_fns:
        if os.path.exists(__icon_fn):
            icon_fn = __icon_fn
            break

    from plyer import notification
    notification.notify(
        title=APP_NAME,
        message=msg,
        app_name=APP_NAME,  # not shown on Windows 10
        app_icon=icon_fn,
    )


def notify(msg):
    """Show a popup-notification"""
    import importlib
    if importlib.util.find_spec('plyer'):
        # On Windows, use Plyer.
        notify_plyer(msg)
        return
    # On Linux, use GTK Notify.
    notify_gi(msg)


class Bleachbit(Gtk.Application):
    _window = None
    _shred_paths = None
    _auto_exit = False

    def __init__(self, uac=True, shred_paths=None, auto_exit=False):

        application_id_suffix = self._init_windows_misc(auto_exit, shred_paths, uac)
        application_id = '{}{}'.format('org.gnome.Bleachbit', application_id_suffix)
        Gtk.Application.__init__(
            self, application_id=application_id, flags=Gio.ApplicationFlags.FLAGS_NONE)
        GLib.set_prgname('org.bleachbit.BleachBit')

        if auto_exit:
            # This is used for automated testing of whether the GUI can start.
            # It is called from assert_execute_console() in windows/setup_py2exe.py
            self._auto_exit = True

        if shred_paths:
            self._shred_paths = shred_paths

        if os.name == 'nt':
            # clean up nonce files https://github.com/bleachbit/bleachbit/issues/858
            import atexit
            atexit.register(Windows.cleanup_nonce)

    def _init_windows_misc(self, auto_exit, shred_paths, uac):
        application_id_suffix = ''
        is_context_menu_executed = auto_exit and shred_paths
        if not os.name == 'nt':
            return ''
        if Windows.elevate_privileges(uac):
            # privileges escalated in other process
            sys.exit(0)

        if is_context_menu_executed:
            # When we have a running application and executing the Windows
            # context menu command we start a new process with new application_id.
            # That is because the command line arguments of the context menu command
            # are not passed to the already running instance.
            application_id_suffix = 'ContextMenuShred'
        return application_id_suffix

    def build_app_menu(self):
        """Build the application menu

        On Linux with GTK 3.24, this code is necessary but not sufficient for
        the menu to work. The headerbar code is also needed.

        On Windows with GTK 3.18, this code is sufficient for the menu to work.
        """
        from bleachbit.Language import setup_translation
        setup_translation()
        builder = Gtk.Builder()
        # set_translation_domain() seems to have no effect.
        #builder.set_translation_domain('bleachbit')
        builder.add_from_file(bleachbit.app_menu_filename)
        menu = builder.get_object('app-menu')
        self.set_app_menu(menu)

        # set up mappings between <attribute name="action"> in app-menu.ui and methods in this class
        actions = {'shredFiles': self.cb_shred_file,
                   'shredFolders': self.cb_shred_folder,
                   'shredClipboard': self.cb_shred_clipboard,
                   'wipeFreeSpace': self.cb_wipe_free_space,
                   'makeChaff': self.cb_make_chaff,
                   'shredQuit': self.cb_shred_quit,
                   'preferences': self.cb_preferences_dialog,
                   'systemInformation': self.system_information_dialog,
                   'help': self.cb_help,
                   'about': self.about}

        for action_name, callback in actions.items():
            action = Gio.SimpleAction.new(action_name, None)
            action.connect('activate', callback)
            self.add_action(action)

    def cb_help(self, action, param):
        """Callback for help"""
        GuiBasic.open_url(bleachbit.help_contents_url, self._window)

    def cb_make_chaff(self, action, param):
        """Callback to make chaff"""
        from bleachbit.GuiChaff import ChaffDialog
        cd = ChaffDialog(self._window)
        cd.run()

    def cb_shred_file(self, action, param):
        """Callback for shredding a file"""

        # get list of files
        paths = GuiBasic.browse_files(self._window, _("Choose files to shred"))
        if not paths:
            return
        GUI.shred_paths(self._window, paths)

    def cb_shred_folder(self, action, param):
        """Callback for shredding a folder"""

        paths = GuiBasic.browse_folder(self._window,
                                       _("Choose folder to shred"),
                                       multiple=True,
                                       stock_button=_('_Delete'))
        if not paths:
            return
        GUI.shred_paths(self._window, paths)

    def cb_shred_clipboard(self, action, param):
        """Callback for menu option: shred paths from clipboard"""
        clipboard = Gtk.Clipboard.get(Gdk.SELECTION_CLIPBOARD)
        clipboard.request_targets(self.cb_clipboard_uri_received)

    def cb_clipboard_uri_received(self, clipboard, targets, data):
        """Callback for when URIs are received from clipboard

        With GTK 3.18.9 on Windows, there was no text/uri-list in targets,
        but there is with GTK 3.24.34. However, Windows does not have
        get_uris().
        """
        shred_paths = None
        if 'nt' == os.name and Gdk.atom_intern_static_string('FileNameW') in targets:
            # Windows
            # Use non-GTK+ functions because because GTK+ 2 does not work.
            shred_paths = Windows.get_clipboard_paths()
        elif Gdk.atom_intern_static_string('text/uri-list') in targets:
            # Linux
            shred_uris = clipboard.wait_for_contents(
                Gdk.atom_intern_static_string('text/uri-list')).get_uris()
            shred_paths = FileUtilities.uris_to_paths(shred_uris)
        else:
            logger.warning(_('No paths found in clipboard.'))
        if shred_paths:
            GUI.shred_paths(self._window, shred_paths)
        else:
            logger.warning(_('No paths found in clipboard.'))

    def cb_shred_quit(self, action, param):
        """Shred settings (for privacy reasons) and quit"""
        # build a list of paths to delete
        paths = []
        if os.name == 'nt' and portable_mode:
            # in portable mode on Windows, the options directory includes
            # executables
            paths.append(bleachbit.options_file)
            if os.path.isdir(bleachbit.personal_cleaners_dir):
                paths.append(bleachbit.personal_cleaners_dir)
            for f in glob.glob(os.path.join(bleachbit.options_dir, "*.bz2")):
                paths.append(f)
        else:
            paths.append(bleachbit.options_dir)

        # prompt the user to confirm
        if not GUI.shred_paths(self._window, paths, shred_settings=True):
            logger.debug('user aborted shred')
            # aborted
            return

        # Quit the application through the idle loop to allow the worker
        # to delete the files.  Use the lowest priority because the worker
        # uses the standard priority. Otherwise, this will quit before
        # the files are deleted.
        #
        # Rebuild a minimal bleachbit.ini when quitting
        GLib.idle_add(self.quit, None, None, True,
                      priority=GObject.PRIORITY_LOW)

    def cb_wipe_free_space(self, action, param):
        """callback to wipe free space in arbitrary folder"""
        path = GuiBasic.browse_folder(self._window,
                                      _("Choose a folder"),
                                      multiple=False, stock_button=_('_OK'))
        if not path:
            # user cancelled
            return

        backends['_gui'] = Cleaner.create_wipe_cleaner(path)

        # execute
        operations = {'_gui': ['free_disk_space']}
        self._window.preview_or_run_operations(True, operations)

    def get_preferences_dialog(self):
        return self._window.get_preferences_dialog()

    def cb_preferences_dialog(self, action, param):
        """Callback for preferences dialog"""
        pref = self.get_preferences_dialog()
        pref.run()

        # In case the user changed the log level...
        GUI.update_log_level(self._window)

    def get_about_dialog(self):
        dialog = Gtk.AboutDialog(comments=_("Program to clean unnecessary files"),
                                 copyright='Copyright (C) 2008-2025 Andrew Ziem',
                                 program_name=APP_NAME,
                                 version=bleachbit.APP_VERSION,
                                 website=bleachbit.APP_URL,
                                 transient_for=self._window)
        try:
            with open(bleachbit.license_filename) as f_license:
                dialog.set_license(f_license.read())
        except (IOError, TypeError):
            dialog.set_license(
                _("GNU General Public License version 3 or later.\nSee https://www.gnu.org/licenses/gpl-3.0.txt"))
        # TRANSLATORS: Maintain the names of translators here.
        # Launchpad does this automatically for translations
        # typed in Launchpad. This is a special string shown
        # in the 'About' box.
        dialog.set_translator_credits(_("translator-credits"))
        if appicon_path and os.path.exists(appicon_path):
            icon = Gtk.Image.new_from_file(appicon_path)
            dialog.set_logo(icon.get_pixbuf())

        return dialog

    def about(self, _action, _param):
        """Create and show the about dialog"""
        dialog = self.get_about_dialog()
        dialog.run()
        dialog.destroy()

    def do_startup(self):
        Gtk.Application.do_startup(self)
        self.build_app_menu()

    def quit(self, _action=None, _param=None, init_configuration=False):
        if init_configuration:
            bleachbit.Options.init_configuration()
        self._window.destroy()

    def get_system_information_dialog(self):
        """Show system information dialog"""
        dialog = Gtk.Dialog(_("System information"), self._window)
        dialog.set_default_size(600, 400)
        txtbuffer = Gtk.TextBuffer()
        from bleachbit import SystemInformation
        txt = SystemInformation.get_system_information()
        txtbuffer.set_text(txt)
        textview = Gtk.TextView.new_with_buffer(txtbuffer)
        textview.set_editable(False)
        swindow = Gtk.ScrolledWindow()
        swindow.set_policy(Gtk.PolicyType.AUTOMATIC, Gtk.PolicyType.AUTOMATIC)
        swindow.add(textview)
        dialog.vbox.pack_start(swindow, True, True, 0)
        dialog.add_buttons(Gtk.STOCK_COPY, 100,
                           Gtk.STOCK_CLOSE, Gtk.ResponseType.CLOSE)
        return (dialog, txt)

    def system_information_dialog(self, _action, _param):
        dialog, txt = self.get_system_information_dialog()
        dialog.show_all()
        while True:
            rc = dialog.run()
            if rc != 100:
                break
            clipboard = Gtk.Clipboard.get(Gdk.SELECTION_CLIPBOARD)
            clipboard.set_text(txt, -1)
        dialog.destroy()

    def do_activate(self):
        if not self._window:
            self._window = GUI(
                application=self, title=APP_NAME, auto_exit=self._auto_exit)
        self._window.present()
        if self._shred_paths:
            GLib.idle_add(GUI.shred_paths, self._window, self._shred_paths, priority=GObject.PRIORITY_LOW)
            # When we shred paths and auto exit with the Windows Explorer context menu command we close the
            # application in GUI.shred_paths, because if it is closed from here there are problems.
            # Most probably this is something related with how GTK handles idle quit calls.
        elif self._auto_exit:
            GLib.idle_add(self.quit,
                          priority=GObject.PRIORITY_LOW)
            print('Success')


class TreeInfoModel:
    """Model holds information to be displayed in the tree view"""

    def __init__(self):
        self.tree_store = Gtk.TreeStore(
            GObject.TYPE_STRING, GObject.TYPE_BOOLEAN, GObject.TYPE_PYOBJECT, GObject.TYPE_STRING)
        if not self.tree_store:
            raise Exception("cannot create tree store")
        self.row_changed_handler_id = None
        self.refresh_rows()
        self.tree_store.set_sort_func(3, self.sort_func)
        self.tree_store.set_sort_column_id(3, Gtk.SortType.ASCENDING)

    def get_model(self):
        """Return the tree store"""
        return self.tree_store

    def on_row_changed(self, __treemodel, path, __iter):
        """Event handler for when a row changes"""
        parent = self.tree_store[path[0]][2]
        child = None
        if len(path) == 2:
            child = self.tree_store[path][2]
        value = self.tree_store[path][1]
        options.set_tree(parent, child, value)

    def refresh_rows(self):
        """Clear rows (cleaners) and add them fresh"""
        if self.row_changed_handler_id:
            self.tree_store.disconnect(self.row_changed_handler_id)
        self.tree_store.clear()
        for key in sorted(backends):
            if not any(backends[key].get_options()):
                # localizations has no options, so it should be hidden
                # https://github.com/az0/bleachbit/issues/110
                continue
            c_name = backends[key].get_name()
            c_id = backends[key].get_id()
            c_value = options.get_tree(c_id, None)
            if not c_value and options.get('auto_hide') and backends[key].auto_hide():
                logger.debug("automatically hiding cleaner '%s'", c_id)
                continue
            parent = self.tree_store.append(None, (c_name, c_value, c_id, ""))
            for (o_id, o_name) in backends[key].get_options():
                o_value = options.get_tree(c_id, o_id)
                self.tree_store.append(parent, (o_name, o_value, o_id, ""))
        self.row_changed_handler_id = self.tree_store.connect("row-changed",
                                                              self.on_row_changed)

    def sort_func(self, model, iter1, iter2, _user_data):
        """Sort the tree by the id

        Index 0 is the display name
        Index 2 is the ID (e.g., cookies, vacuum).

        Sorting by ID is functionally important, so that vacuuming is done
        last, even for other languages. See https://github.com/bleachbit/bleachbit/issues/441
        """
        value1 = model[iter1][2].lower()
        value2 = model[iter2][2].lower()
        if value1 == value2:
            return 0
        if value1 > value2:
            return 1
        return -1


class TreeDisplayModel:
    """Displays the info model in a view"""

    def make_view(self, model, parent, context_menu_event):
        """Create and return a TreeView object"""
        self.view = Gtk.TreeView.new_with_model(model)

        # hide headers
        self.view.set_headers_visible(False)

        # listen for right click (context menu)
        self.view.connect("button_press_event", context_menu_event)

        # first column
        self.renderer0 = Gtk.CellRendererText()
        self.column0 = Gtk.TreeViewColumn(_("Name"), self.renderer0, text=0)
        self.view.append_column(self.column0)
        self.view.set_search_column(0)

        # second column
        self.renderer1 = Gtk.CellRendererToggle()
        self.renderer1.set_property('activatable', True)
        self.renderer1.connect('toggled', self.col1_toggled_cb, model, parent)
        self.column1 = Gtk.TreeViewColumn(_("Active"), self.renderer1)
        self.column1.add_attribute(self.renderer1, "active", 1)
        self.view.append_column(self.column1)

        # third column
        self.renderer2 = Gtk.CellRendererText()
        self.renderer2.set_alignment(1.0, 0.0)
        # TRANSLATORS: Size is the label for the column that shows how
        # much space an option would clean or did clean
        self.column2 = Gtk.TreeViewColumn(_("Size"), self.renderer2, text=3)
        self.column2.set_alignment(1.0)
        self.view.append_column(self.column2)

        # finish
        self.view.expand_all()
        return self.view

    def set_cleaner(self, path, model, parent_window, value):
        """Activate or deactivate option of cleaner."""
        assert isinstance(value, bool)
        assert isinstance(model, Gtk.TreeStore)
        cleaner_id = None
        i = path
        if isinstance(i, str):
            # type is either str or gtk.TreeIter
            i = model.get_iter(path)
        parent = model.iter_parent(i)
        if parent:
            # this is an option (child), not a cleaner (parent)
            cleaner_id = model[parent][2]
            option_id = model[path][2]
        if cleaner_id and value:
            # When enabling an option, present any warnings.
            # (When disabling an option, there is no need to present warnings.)
            warning = backends[cleaner_id].get_warning(option_id)
            # TRANSLATORS: %(cleaner) may be Firefox, System, etc.
            # %(option) may be cache, logs, cookies, etc.
            # %(warning) may be 'This option is really slow'
            msg = _("Warning regarding %(cleaner)s - %(option)s:\n\n%(warning)s") % \
                {'cleaner': model[parent][0],
                 'option': model[path][0],
                 'warning': warning}
            if warning:
                resp = GuiBasic.message_dialog(parent_window,
                                               msg,
                                               Gtk.MessageType.WARNING,
                                               Gtk.ButtonsType.OK_CANCEL,
                                               _('Confirm'))
                if Gtk.ResponseType.OK != resp:
                    # user cancelled, so don't toggle option
                    return
        model[path][1] = value

    def col1_toggled_cb(self, cell, path, model, parent_window):
        """Callback for toggling cleaners"""
        is_toggled_on = not model[path][1]  # Is the new state enabled?
        self.set_cleaner(path, model, parent_window, is_toggled_on)
        i = model.get_iter(path)
        parent = model.iter_parent(i)
        if parent and is_toggled_on:
            # If child is enabled, then also enable the parent.
            model[parent][1] = True
        # If all siblings were toggled off, then also disable the parent.
        if parent and not is_toggled_on:
            sibling = model.iter_nth_child(parent, 0)
            any_sibling_enabled = False
            while sibling:
                if model[sibling][1]:
                    any_sibling_enabled = True
                sibling = model.iter_next(sibling)
            if not any_sibling_enabled:
                model[parent][1] = False
        # If toggled and has children, then do the same for each child.
        child = model.iter_children(i)
        while child:
            self.set_cleaner(child, model, parent_window, is_toggled_on)
            child = model.iter_next(child)
        return


class GUI(Gtk.ApplicationWindow):
    """The main application GUI"""
    _style_provider = None
    _style_provider_regular = None
    _style_provider_dark = None

    def __init__(self, auto_exit, *args, **kwargs):
        super(GUI, self).__init__(*args, **kwargs)

        self._show_splash_screen()

        self._auto_exit = auto_exit

        self.set_property('name', APP_NAME)
        self.set_property('role', APP_NAME)
        self.populate_window()

        # Redirect logging to the GUI.
        bb_logger = logging.getLogger('bleachbit')
        from bleachbit.Log import GtkLoggerHandler
        self.gtklog = GtkLoggerHandler(self.append_text)
        bb_logger.addHandler(self.gtklog)

        # process any delayed logs
        from bleachbit.Log import DelayLog
        if isinstance(sys.stderr, DelayLog):
            for msg in sys.stderr.read():
                self.append_text(msg)
            # if stderr was redirected - keep redirecting it
            sys.stderr = self.gtklog

        self.set_windows10_theme()
        Gtk.Settings.get_default().set_property(
            'gtk-application-prefer-dark-theme', options.get('dark_mode'))

        if options.is_corrupt():
            logger.error(
                _('Resetting the configuration file because it is corrupt: %s') % bleachbit.options_file)
            bleachbit.Options.init_configuration()

        self._set_appindicator()

        GLib.idle_add(self.cb_refresh_operations)

<<<<<<< HEAD
    def _set_appindicator(self):
        if sys.platform.startswith('linux') and app_indicator_found:
            APPINDICATOR_ID = 'BLEACHBIT'
            current_path = Path().cwd()
            menu_icon_path = Path(current_path, 'bleachbit-icon.svg')
            indicator_category = AppIndicator.IndicatorCategory.SYSTEM_SERVICES
            self.indicator = AppIndicator.Indicator.new(APPINDICATOR_ID, str(menu_icon_path), indicator_category)
            self.indicator.set_status(AppIndicator.IndicatorStatus.ACTIVE)
            self.indicator.set_menu(self.build_appindicator_menu())

    def build_appindicator_menu(self):
        menu = Gtk.Menu()
        item_clean = Gtk.MenuItem('Clean')
        item_clean.connect('activate', self.clean_appindicator)
        item_quit = Gtk.MenuItem('Quit BleachBit')
        item_quit.connect('activate', quit)
        menu.append(item_clean)
        menu.append(item_quit)
        menu.show_all()
        return menu

    def clean_appindicator(self, source):
        self.preview_or_run_operations(True)

    def quit(self, source):
        Gtk.main_quit()
=======
        # Close the application when user presses CTRL+Q or CTRL+W.
        accel = Gtk.AccelGroup()
        self.add_accel_group(accel)
        key, mod = Gtk.accelerator_parse("<Control>Q")
        accel.connect(key, mod, Gtk.AccelFlags.VISIBLE, self.on_quit)
        key, mod = Gtk.accelerator_parse("<Control>W")
        accel.connect(key, mod, Gtk.AccelFlags.VISIBLE, self.on_quit)

    def on_quit(self, *args):
        """Quit the application, used with CTRL+Q or CTRL+W"""
        if Gtk.main_level() > 0:
            Gtk.main_quit()
        else:
            self.destroy()
>>>>>>> 5cf26bfb

    def _show_splash_screen(self):
        """Show the splash screen on Windows because startup may be slow"""
        if os.name != 'nt':
            return

        font_conf_file = Windows.get_font_conf_file()
        if not os.path.exists(font_conf_file):
            logger.error('No fonts.conf file {}'.format(font_conf_file))
            return

        has_cache = Windows.has_fontconfig_cache(font_conf_file)
        if not has_cache:
            Windows.splash_thread.start()

    def _confirm_delete(self, mention_preview, shred_settings=False):
        if options.get("delete_confirmation"):
            return GuiBasic.delete_confirmation_dialog(self, mention_preview, shred_settings=shred_settings)
        return True

    def destroy(self):
        """Prevent textbuffer usage during UI destruction"""
        self.textbuffer = None
        super(GUI, self).destroy()

    def get_preferences_dialog(self):
        return PreferencesDialog(
            self,
            self.cb_refresh_operations,
            self.set_windows10_theme)

    def shred_paths(self, paths, shred_settings=False):
        """Shred file or folders

        When shredding_settings=True:
        If user confirms to delete, then returns True.  If user aborts, returns
        False.
        """
        # create a temporary cleaner object
        backends['_gui'] = Cleaner.create_simple_cleaner(paths)

        # preview and confirm
        operations = {'_gui': ['files']}
        self.preview_or_run_operations(False, operations)

        if self._confirm_delete(False, shred_settings):
            # delete
            self.preview_or_run_operations(True, operations)
            if shred_settings:
                return True

        if self._auto_exit:
            GLib.idle_add(self.close,
                              priority=GObject.PRIORITY_LOW)

        # user aborted
        return False

    def append_text(self, text, tag=None, __iter=None, scroll=True):
        """Add some text to the main log"""
        if self.textbuffer is None:
            # textbuffer was destroyed.
            return
        if not __iter:
            __iter = self.textbuffer.get_end_iter()
        if tag:
            self.textbuffer.insert_with_tags_by_name(__iter, text, tag)
        else:
            self.textbuffer.insert(__iter, text)
        # Scroll to end.  If the command is run directly instead of
        # through the idle loop, it may only scroll most of the way
        # as seen on Ubuntu 9.04 with Italian and Spanish.
        if scroll:
            GLib.idle_add(lambda: self.textbuffer is not None and
                          self.textview.scroll_mark_onscreen(
                              self.textbuffer.get_insert()))

    def update_log_level(self):
        """This gets called when the log level might have changed via the preferences."""
        self.gtklog.update_log_level()

    def on_selection_changed(self, selection):
        """When the tree view selection changed"""
        model = self.view.get_model()
        selected_rows = selection.get_selected_rows()
        if not selected_rows[1]:  # empty
            # happens when searching in the tree view
            return
        paths = selected_rows[1][0]
        row = paths[0]
        name = model[row][0]
        cleaner_id = model[row][2]
        self.progressbar.hide()
        description = backends[cleaner_id].get_description()
        self.textbuffer.set_text("")
        self.append_text(name + "\n", 'operation', scroll=False)
        if not description:
            description = ""
        self.append_text(description + "\n\n\n", 'description', scroll=False)
        for (label, description) in backends[cleaner_id].get_option_descriptions():
            self.append_text(label, 'option_label', scroll=False)
            if description:
                self.append_text(': ', 'option_label', scroll=False)
                self.append_text(description, scroll=False)
            self.append_text("\n\n", scroll=False)

    def get_selected_operations(self):
        """Return a list of the IDs of the selected operations in the tree view"""
        ret = []
        model = self.tree_store.get_model()
        path = Gtk.TreePath(0)
        __iter = model.get_iter(path)
        while __iter:
            if model[__iter][1]:
                ret.append(model[__iter][2])
            __iter = model.iter_next(__iter)
        return ret

    def get_operation_options(self, operation):
        """For the given operation ID, return a list of the selected option IDs."""
        ret = []
        model = self.tree_store.get_model()
        path = Gtk.TreePath(0)
        __iter = model.get_iter(path)
        while __iter:
            if operation == model[__iter][2]:
                iterc = model.iter_children(__iter)
                if not iterc:
                    return None
                while iterc:
                    if model[iterc][1]:
                        # option is enabled
                        ret.append(model[iterc][2])
                    iterc = model.iter_next(iterc)
                return ret
            __iter = model.iter_next(__iter)
        return None

    def set_sensitive(self, is_sensitive):
        """Disable commands while an operation is running"""
        self.view.set_sensitive(is_sensitive)
        self.preview_button.set_sensitive(is_sensitive)
        self.run_button.set_sensitive(is_sensitive)
        self.stop_button.set_sensitive(not is_sensitive)

    def run_operations(self, __widget):
        """Event when the 'delete' toolbar button is clicked."""
        # fixme: should present this dialog after finding operations

        # Disable delete confirmation message.
        # if the option is selected under preference.

        if self._confirm_delete(True):
            self.preview_or_run_operations(True)

    def preview_or_run_operations(self, really_delete, operations=None):
        """Preview operations or run operations (delete files)"""

        assert isinstance(really_delete, bool)
        from bleachbit import Worker
        self.start_time = None
        if not operations:
            operations = {
                operation: self.get_operation_options(operation)
                for operation in self.get_selected_operations()
            }
        assert isinstance(operations, dict)
        if not operations:  # empty
            GuiBasic.message_dialog(self,
                                    _("You must select an operation"),
                                    Gtk.MessageType.ERROR,
                                    Gtk.ButtonsType.OK,
                                    _('Error'))
            return
        try:
            self.set_sensitive(False)
            self.textbuffer.set_text("")
            self.progressbar.show()
            self.worker = Worker.Worker(self, really_delete, operations)
        except Exception:
            logger.exception('Error in Worker()')
        else:
            self.start_time = time.time()
            worker = self.worker.run()
            GLib.idle_add(worker.__next__)

    def worker_done(self, worker, really_delete):
        """Callback for when Worker is done"""
        self.progressbar.set_text("")
        self.progressbar.set_fraction(1)
        self.progressbar.set_text(_("Done."))
        self.textview.scroll_mark_onscreen(self.textbuffer.get_insert())
        self.set_sensitive(True)

        # Close the program after cleaning is completed.
        # if the option is selected under preference.

        if really_delete:
            if options.get("exit_done"):
                sys.exit()

        # notification for long-running process
        elapsed = (time.time() - self.start_time)
        logger.debug('elapsed time: %d seconds', elapsed)
        if elapsed < 10 or self.is_active():
            return
        notify(_("Done."))

    def create_operations_box(self):
        """Create and return the operations box (which holds a tree view)"""
        scrolled_window = Gtk.ScrolledWindow()
        scrolled_window.set_policy(
            Gtk.PolicyType.NEVER, Gtk.PolicyType.AUTOMATIC)
        scrolled_window.set_overlay_scrolling(False)
        self.tree_store = TreeInfoModel()
        display = TreeDisplayModel()
        mdl = self.tree_store.get_model()
        self.view = display.make_view(
            mdl, self, self.context_menu_event)
        self.view.get_selection().connect("changed", self.on_selection_changed)
        scrollbar_width = scrolled_window.get_vscrollbar().get_preferred_width()[1]
        self.view.set_margin_end(scrollbar_width) # avoid conflict with scrollbar
        scrolled_window.add(self.view)
        return scrolled_window

    def cb_refresh_operations(self):
        """Callback to refresh the list of cleaners and header bar labels"""
        # In case language changed, update the header bar labels.
        self.update_headerbar_labels()
        # Is this the first time in this session?
        if not hasattr(self, 'recognized_cleanerml') and not self._auto_exit:
            from bleachbit import RecognizeCleanerML
            RecognizeCleanerML.RecognizeCleanerML()
            self.recognized_cleanerml = True
        # reload cleaners from disk
        self.view.expand_all()
        self.progressbar.show()
        rc = register_cleaners(self.update_progress_bar,
                               self.cb_register_cleaners_done)
        GLib.idle_add(rc.__next__)
        return False

    def cb_register_cleaners_done(self):
        """Called from register_cleaners()"""
        self.progressbar.hide()
        # update tree view
        self.tree_store.refresh_rows()
        # expand tree view
        self.view.expand_all()

        # Check for online updates.
        if not self._auto_exit and \
            bleachbit.online_update_notification_enabled and \
            options.get("check_online_updates") and \
                not hasattr(self, 'checked_for_updates'):
            self.checked_for_updates = True
            self.check_online_updates()

        # Show information for first start.
        # (The first start flag is set also for each new version.)
        if options.get("first_start") and not self._auto_exit:
            if os.name == 'posix':
                self.append_text(
                    _('Access the application menu by clicking the hamburger icon on the title bar.'))
                pref = self.get_preferences_dialog()
                pref.run()
            elif os.name == 'nt':
                self.append_text(
                    _('Access the application menu by clicking the logo on the title bar.'))
            options.set('first_start', False)

        # Show notice about admin privileges.
        if os.name == 'posix' and os.path.expanduser('~') == '/root':
            self.append_text(
                _('You are running BleachBit with administrative privileges for cleaning shared parts of the system, and references to the user profile folder will clean only the root account.')+'\n')
        if os.name == 'nt' and options.get('shred'):
            from win32com.shell.shell import IsUserAnAdmin
            if not IsUserAnAdmin():
                self.append_text(
                    _('Run BleachBit with administrator privileges to improve the accuracy of overwriting the contents of files.'))
                self.append_text('\n')

        if 'windowsapps' in sys.executable.lower():
            self.append_text(
                _('There is no official version of BleachBit on the Microsoft Store. Get the genuine version at https://www.bleachbit.org where it is always free of charge.') + '\n', 'error')

        # remove from idle loop (see GObject.idle_add)
        return False

    def cb_run_option(self, widget, really_delete, cleaner_id, option_id):
        """Callback from context menu to delete/preview a single option"""
        operations = {cleaner_id: [option_id]}

        # preview
        if not really_delete:
            self.preview_or_run_operations(False, operations)
            return

        # delete
        if self._confirm_delete(False):
            self.preview_or_run_operations(True, operations)
            return

    def cb_stop_operations(self, __widget):
        """Callback to stop the preview/cleaning process"""
        self.worker.abort()

    def context_menu_event(self, treeview, event):
        """When user right clicks on the tree view"""
        if event.button != 3:
            return False
        pathinfo = treeview.get_path_at_pos(int(event.x), int(event.y))
        if not pathinfo:
            return False
        path, col, _cellx, _celly = pathinfo
        treeview.grab_focus()
        treeview.set_cursor(path, col, 0)
        # context menu applies only to children, not parents
        if len(path) != 2:
            return False
        # find the selected option
        model = treeview.get_model()
        option_id = model[path][2]
        cleaner_id = model[path[0]][2]
        # make a menu
        menu = Gtk.Menu()
        menu.connect('hide', lambda widget: widget.detach())
        # TRANSLATORS: this is the context menu
        preview_item = Gtk.MenuItem(label=_("Preview"))
        preview_item.connect('activate', self.cb_run_option,
                             False, cleaner_id, option_id)
        menu.append(preview_item)
        # TRANSLATORS: this is the context menu
        clean_item = Gtk.MenuItem(label=_("Clean"))
        clean_item.connect('activate', self.cb_run_option,
                           True, cleaner_id, option_id)
        menu.append(clean_item)

        # show the context menu
        menu.attach_to_widget(treeview)
        menu.show_all()
        menu.popup(None, None, None, None, event.button, event.time)
        return True

    def setup_drag_n_drop(self):
        def cb_drag_data_received(widget, _context, _x, _y, data, info, _time):
            if info == 80:
                uris = data.get_uris()
                paths = FileUtilities.uris_to_paths(uris)
                self.shred_paths(paths)

        def setup_widget(widget):
            widget.drag_dest_set(Gtk.DestDefaults.MOTION | Gtk.DestDefaults.HIGHLIGHT | Gtk.DestDefaults.DROP,
                                 [Gtk.TargetEntry.new("text/uri-list", 0, 80)], Gdk.DragAction.COPY)
            widget.connect('drag_data_received', cb_drag_data_received)

        setup_widget(self)
        setup_widget(self.textview)
        self.textview.connect('drag_motion', lambda widget,
                              context, x, y, time: True)

    def update_progress_bar(self, status):
        """Callback to update the progress bar with number or text"""
        if isinstance(status, float):
            self.progressbar.set_fraction(status)
        elif isinstance(status, str):
            self.progressbar.set_show_text(True)
            self.progressbar.set_text(status)
        else:
            raise RuntimeError('unexpected type: ' + str(type(status)))

    def update_item_size(self, option, option_id, bytes_removed):
        """Update size in tree control"""
        model = self.view.get_model()

        text = FileUtilities.bytes_to_human(bytes_removed)
        if bytes_removed == 0:
            text = ""

        treepath = Gtk.TreePath(0)
        try:
            __iter = model.get_iter(treepath)
        except ValueError:
            logger.warning(
                'ValueError in get_iter() when updating file size for tree path=%s' % treepath)
            return
        while __iter:
            if model[__iter][2] == option:
                if option_id == -1:
                    model[__iter][3] = text
                else:
                    child = model.iter_children(__iter)
                    while child:
                        if model[child][2] == option_id:
                            model[child][3] = text
                        child = model.iter_next(child)
            __iter = model.iter_next(__iter)

    def update_total_size(self, bytes_removed):
        """Callback to update the total size cleaned"""
        context_id = self.status_bar.get_context_id('size')
        text = FileUtilities.bytes_to_human(bytes_removed)
        if bytes_removed == 0:
            text = ""
        self.status_bar.push(context_id, text)

    def update_headerbar_labels(self):
        """Update the labels and tooltips in the headerbar buttons"""
        # Preview button
        self.preview_button.set_tooltip_text(
            _("Preview files in the selected operations (without deleting any files)"))
        # TRANSLATORS: This is the preview button on the main window.  It
        # previews changes.
        self.preview_button.set_label(_('Preview'))

        # Clean button
        # TRANSLATORS: This is the clean button on the main window.
        # It makes permanent changes: usually deleting files, sometimes
        # altering them.
        self.run_button.set_label(_('Clean'))
        self.run_button.set_tooltip_text(
            _("Clean files in the selected operations"))

        # Stop button
        self.stop_button.set_label(_('Abort'))
        self.stop_button.set_tooltip_text(
            _('Abort the preview or cleaning process'))

    def on_update_button_clicked(self, widget):
        """Callback when the update button on the headerbar is clicked"""
        if not (hasattr(self, '_available_updates') and self._available_updates):
            return

        self.update_button.get_style_context().remove_class('update-available')
        updates = self._available_updates
        if len(updates) == 1:
            ver, url = updates[0]
            GuiBasic.open_url(url, self, False)
            return
        # If multiple updates are available, find out which one the user wants.
        from bleachbit import Update
        Update.update_dialog(self, updates)

    def create_headerbar(self):
        """Create the headerbar"""
        hbar = Gtk.HeaderBar()

        # The update button is on the right side of the headerbar.
        # It is hidden until an update is available.
        self.update_button = Gtk.Button()
        self.update_button.set_visible(False)
        self.update_button.connect('clicked', self.on_update_button_clicked)
        # TRANSLATORS: Button in headerbar to update the application
        self.update_button.set_label(_('Update'))
        self.update_button.set_tooltip_text(
            _('Update BleachBit to the latest version'))

        # Add CSS to animate the update button.
        css_provider = Gtk.CssProvider()
        css_provider.load_from_data(b"""
            @keyframes update-pulse {
                0% { opacity: 1; }
                50% { opacity: 0.7; }
                100% { opacity: 1; }
            }
            .update-available {
                background: @theme_selected_bg_color;
                color: @theme_selected_fg_color;
                animation: update-pulse 2s ease-in-out;
                animation-delay: 2s;
                animation-iteration-count: 1;
            }
        """)
        Gtk.StyleContext.add_provider_for_screen(
            Gdk.Screen.get_default(),
            css_provider,
            Gtk.STYLE_PROVIDER_PRIORITY_APPLICATION)
        self.update_button.get_style_context().add_class('update-available')
        hbar.pack_end(self.update_button)
        self.update_button.set_no_show_all(True)
        self.update_button.hide()
        hbar.props.show_close_button = True
        hbar.props.title = APP_NAME

        box = Gtk.Box()
        Gtk.StyleContext.add_class(box.get_style_context(), "linked")

        if os.name == 'nt':
            icon_size = Gtk.IconSize.BUTTON
        else:
            icon_size = Gtk.IconSize.LARGE_TOOLBAR

        # create the preview button
        self.preview_button = Gtk.Button.new_from_icon_name(
            'edit-find', icon_size)
        self.preview_button.set_always_show_image(True)
        self.preview_button.connect(
            'clicked', lambda *dummy: self.preview_or_run_operations(False))
        box.add(self.preview_button)

        # create the delete button
        self.run_button = Gtk.Button.new_from_icon_name(
            'edit-clear-all', icon_size)
        self.run_button.set_always_show_image(True)
        self.run_button.connect("clicked", self.run_operations)
        box.add(self.run_button)

        # stop cleaning
        self.stop_button = Gtk.Button.new_from_icon_name(
            'process-stop', icon_size)
        self.stop_button.set_always_show_image(True)
        self.stop_button.set_sensitive(False)
        self.stop_button.connect('clicked', self.cb_stop_operations)
        box.add(self.stop_button)

        hbar.pack_start(box)

        # Add hamburger menu on the right.
        # This is not needed for Microsoft Windows because other code places its
        # menu on the left side.
        if os.name == 'nt':
            return hbar
        menu_button = Gtk.MenuButton()
        icon = Gio.ThemedIcon(name="open-menu-symbolic")
        image = Gtk.Image.new_from_gicon(icon, Gtk.IconSize.BUTTON)
        builder = Gtk.Builder()
        builder.add_from_file(bleachbit.app_menu_filename)
        menu_button.set_menu_model(builder.get_object('app-menu'))
        menu_button.add(image)
        hbar.pack_end(menu_button)

        # Update all labels and tooltips
        self.update_headerbar_labels()
        return hbar

    def on_configure_event(self, widget, event):
        (x, y) = self.get_position()
        (width, height) = self.get_size()

        # fixup maximized window position:
        # on Windows if a window is maximized on a secondary monitor it is moved off the screen
        if 'nt' == os.name:
            window = self.get_window()
            if window.get_state() & Gdk.WindowState.MAXIMIZED != 0:
                screen = self.get_screen()
                monitor_num = screen.get_monitor_at_window(window)
                g = screen.get_monitor_geometry(monitor_num)
                if x < g.x or x >= g.x + g.width or y < g.y or y >= g.y + g.height:
                    logger.debug("Maximized window {}+{}: monitor ({}) geometry = {}+{}".format(
                        (x, y), (width, height), monitor_num, (g.x, g.y), (g.width, g.height)))
                    self.move(g.x, g.y)
                    return True

        # save window position and size
        options.set("window_x", x, commit=False)
        options.set("window_y", y, commit=False)
        options.set("window_width", width, commit=False)
        options.set("window_height", height, commit=False)
        return False

    def on_window_state_event(self, widget, event):
        """Save window state

        GTK version 3.24.34 on Windows 11 behaves strangely:
        * It reports maximized only when application starts.
        * Later, it reports window is fullscreen when neither
          full screen nor maximized.

        Because of this issue, we check the tiling state.
        """
        tiling_states = (Gdk.WindowState.TILED |
                         Gdk.WindowState.TOP_TILED |
                         Gdk.WindowState.RIGHT_TILED |
                         Gdk.WindowState.BOTTOM_TILED |
                         Gdk.WindowState.LEFT_TILED)

        is_tiled = event.new_window_state & tiling_states != 0
        fullscreen = (event.new_window_state &
                      Gdk.WindowState.FULLSCREEN != 0) and not is_tiled
        options.set("window_fullscreen", fullscreen, commit=False)
        maximized = event.new_window_state & Gdk.WindowState.MAXIMIZED != 0
        options.set("window_maximized", maximized, commit=False)
        if 'nt' == os.name:
            logger.info(
                f'window state = {event.new_window_state}, full screen = {fullscreen}, maximized = {maximized}')
        return False

    def on_delete_event(self, widget, event):
        # commit options to disk
        options.commit()
        return False

    def on_show(self, widget):

        if 'nt' == os.name and Windows.splash_thread.is_alive():
            Windows.splash_thread.join(0)

        # restore window position, size and state
        if not options.get('remember_geometry'):
            return
        if options.has_option("window_x") and options.has_option("window_y") and \
           options.has_option("window_width") and options.has_option("window_height"):
            r = Gdk.Rectangle()
            (r.x, r.y) = (options.get("window_x"), options.get("window_y"))
            (r.width, r.height) = (options.get(
                "window_width"), options.get("window_height"))

            display = Gdk.Display.get_default()
            monitor = display.get_monitor_at_window(self.get_window())
            g = monitor.get_geometry()

            # only restore position and size if window left corner
            # is within the closest monitor
            if r.x >= g.x and r.x < g.x + g.width and \
               r.y >= g.y and r.y < g.y + g.height:
                monitor_num = display.get_n_monitors() > 0 and display.get_monitor_at_window(self.get_window()).get_model() or 0
                logger.debug("closest monitor ({}) geometry = {}+{}, window geometry = {}+{}".format(
                    monitor_num, (g.x, g.y), (g.width, g.height), (r.x, r.y), (r.width, r.height)))
                self.move(r.x, r.y)
                self.resize(r.width, r.height)
        if options.get("window_fullscreen"):
            self.fullscreen()
        elif options.get("window_maximized"):
            self.maximize()

    def set_windows10_theme(self):
        """Toggle the Windows 10 theme"""
        if not 'nt' == os.name:
            return

        if not self._style_provider_regular:
            self._style_provider_regular = Gtk.CssProvider()
            self._style_provider_regular.load_from_path(
                os.path.join(windows10_theme_path, 'gtk.css'))
        if not self._style_provider_dark:
            self._style_provider_dark = Gtk.CssProvider()
            self._style_provider_dark.load_from_path(
                os.path.join(windows10_theme_path, 'gtk-dark.css'))

        screen = Gdk.Display.get_default_screen(Gdk.Display.get_default())
        if self._style_provider is not None:
            Gtk.StyleContext.remove_provider_for_screen(
                screen, self._style_provider)
        if options.get("win10_theme"):
            if options.get("dark_mode"):
                self._style_provider = self._style_provider_dark
            else:
                self._style_provider = self._style_provider_regular
            Gtk.StyleContext.add_provider_for_screen(
                screen, self._style_provider, Gtk.STYLE_PROVIDER_PRIORITY_APPLICATION)
        else:
            self._style_provider = None

    def populate_window(self):
        """Create the main application window"""
        screen = self.get_screen()
        display = screen.get_display()
        monitor = display.get_primary_monitor()
        geometry = monitor.get_geometry()
        self.set_default_size(min(geometry.width, 800),
                              min(geometry.height, 600))
        self.set_position(Gtk.WindowPosition.CENTER)
        self.connect("configure-event", self.on_configure_event)
        self.connect("window-state-event", self.on_window_state_event)
        self.connect("delete-event", self.on_delete_event)
        self.connect("show", self.on_show)

        if appicon_path and os.path.exists(appicon_path):
            self.set_icon_from_file(appicon_path)

        # add headerbar
        self.headerbar = self.create_headerbar()
        self.set_titlebar(self.headerbar)

        # split main window twice
        hbox = Gtk.Box(homogeneous=False)
        vbox = Gtk.Box(orientation=Gtk.Orientation.VERTICAL, homogeneous=False)
        self.add(vbox)
        vbox.add(hbox)

        # add operations to left
        operations = self.create_operations_box()
        hbox.pack_start(operations, False, True, 0)

        # create the right side of the window
        right_box = Gtk.Box(orientation=Gtk.Orientation.VERTICAL)
        self.progressbar = Gtk.ProgressBar()
        right_box.pack_start(self.progressbar, False, True, 0)

        # add output display on right
        self.textbuffer = Gtk.TextBuffer()
        swindow = Gtk.ScrolledWindow()
        swindow.set_policy(Gtk.PolicyType.AUTOMATIC, Gtk.PolicyType.AUTOMATIC)
        swindow.set_property('expand', True)
        self.textview = Gtk.TextView.new_with_buffer(self.textbuffer)
        self.textview.set_editable(False)
        self.textview.set_wrap_mode(Gtk.WrapMode.WORD)
        swindow.add(self.textview)
        right_box.add(swindow)
        hbox.add(right_box)

        # add markup tags
        tt = self.textbuffer.get_tag_table()

        style_operation = Gtk.TextTag.new('operation')
        style_operation.set_property('size-points', 14)
        style_operation.set_property('weight', 700)
        style_operation.set_property('pixels-above-lines', 10)
        style_operation.set_property('justification', Gtk.Justification.CENTER)
        tt.add(style_operation)

        style_description = Gtk.TextTag.new('description')
        style_description.set_property(
            'justification', Gtk.Justification.CENTER)
        tt.add(style_description)

        style_option_label = Gtk.TextTag.new('option_label')
        style_option_label.set_property('weight', 700)
        style_option_label.set_property('left-margin', 20)
        tt.add(style_option_label)

        style_operation = Gtk.TextTag.new('error')
        style_operation.set_property('foreground', '#b00000')
        tt.add(style_operation)

        self.status_bar = Gtk.Statusbar()
        vbox.add(self.status_bar)
        # setup drag&drop
        self.setup_drag_n_drop()
        # done
        self.show_all()
        self.progressbar.hide()

    @threaded
    def check_online_updates(self):
        """Check for software updates in background"""
        from bleachbit import Update
        try:
            updates = Update.check_updates(options.get('check_beta'),
                                           options.get('update_winapp2'),
                                           self.append_text,
                                           lambda: GLib.idle_add(self.cb_refresh_operations))

        except Exception:
            logger.exception(_("Error when checking for updates: "))
        else:
            self._available_updates = updates

            def update_button_state():
                if updates:
                    self.update_button.show()
                    self.set_sensitive(True)
            GLib.idle_add(update_button_state)<|MERGE_RESOLUTION|>--- conflicted
+++ resolved
@@ -628,8 +628,15 @@
         self._set_appindicator()
 
         GLib.idle_add(self.cb_refresh_operations)
-
-<<<<<<< HEAD
+        
+        # Close the application when user presses CTRL+Q or CTRL+W.
+        accel = Gtk.AccelGroup()
+        self.add_accel_group(accel)
+        key, mod = Gtk.accelerator_parse("<Control>Q")
+        accel.connect(key, mod, Gtk.AccelFlags.VISIBLE, self.on_quit)
+        key, mod = Gtk.accelerator_parse("<Control>W")
+        accel.connect(key, mod, Gtk.AccelFlags.VISIBLE, self.on_quit)
+
     def _set_appindicator(self):
         if sys.platform.startswith('linux') and app_indicator_found:
             APPINDICATOR_ID = 'BLEACHBIT'
@@ -645,7 +652,7 @@
         item_clean = Gtk.MenuItem('Clean')
         item_clean.connect('activate', self.clean_appindicator)
         item_quit = Gtk.MenuItem('Quit BleachBit')
-        item_quit.connect('activate', quit)
+        item_quit.connect('activate', on_quit)
         menu.append(item_clean)
         menu.append(item_quit)
         menu.show_all()
@@ -653,25 +660,13 @@
 
     def clean_appindicator(self, source):
         self.preview_or_run_operations(True)
-
-    def quit(self, source):
-        Gtk.main_quit()
-=======
-        # Close the application when user presses CTRL+Q or CTRL+W.
-        accel = Gtk.AccelGroup()
-        self.add_accel_group(accel)
-        key, mod = Gtk.accelerator_parse("<Control>Q")
-        accel.connect(key, mod, Gtk.AccelFlags.VISIBLE, self.on_quit)
-        key, mod = Gtk.accelerator_parse("<Control>W")
-        accel.connect(key, mod, Gtk.AccelFlags.VISIBLE, self.on_quit)
-
+        
     def on_quit(self, *args):
         """Quit the application, used with CTRL+Q or CTRL+W"""
         if Gtk.main_level() > 0:
             Gtk.main_quit()
         else:
             self.destroy()
->>>>>>> 5cf26bfb
 
     def _show_splash_screen(self):
         """Show the splash screen on Windows because startup may be slow"""
